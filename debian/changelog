<<<<<<< HEAD
zuul (2.1.0-60-g1cc37f7-wmf3trusty) precise-wikimedia; urgency=medium
=======
zuul (2.1.0-60-g1cc37f7-wmf4precise1) precise-wikimedia; urgency=critical

  * 0008-wmf-pin-python-daemon-2.1.0.patch
    Solves https://phabricator.wikimedia.org/T119741

 -- Antoine Musso <hashar@free.fr>  Thu, 26 Nov 2015 23:23:51 +0100

zuul (2.1.0-60-g1cc37f7-wmf3precise1) precise-wikimedia; urgency=medium
>>>>>>> 832ab0ea

  * Sync with precise-wikimedia
  * 0007-zuul-cloner-recognizes-bare-repos-in-cache-dir.patch
    upstream version: https://review.openstack.org/#/c/249207/2

 -- Antoine Musso <hashar@free.fr>  Tue, 24 Nov 2015 16:56:26 +0100

zuul (2.1.0-60-g1cc37f7-wmf2trusty1) trusty-wikimedia; urgency=medium

  * Sync with precise-wikimedia (refresh zuul-cloner no-hardlinks patch)

 -- Antoine Musso <hashar@free.fr>  Fri, 13 Nov 2015 14:36:02 +0100

zuul (2.1.0-60-g1cc37f7-wmf1trusty1) trusty-wikimedia; urgency=medium

  * Sync with precise-wikimedia
  * Bump upstream from 3ebedde to 1cc37f7
  * Embed python-daemon and python-gear

 -- Antoine Musso <hashar@free.fr>  Mon, 02 Nov 2015 16:50:58 +0100

zuul (2.0.0-304-g685ca22-wmf2trusty1) trusty-wikimedia; urgency=low

  * Sync with precise-wikimedia
  * T97106 zuul-cloner should use hard links when fetching from cache-dir
    Incorporate patch https://review.openstack.org/#/c/117626/4 which makes
    zuul-cloner to use hardlinks from git cache.

 -- Antoine Musso <hashar@free.fr>  Wed, 29 Apr 2015 15:55:37 +0200

zuul (2.0.0-304-g685ca22-wmf1trusty1) trusty-wikimedia; urgency=low

  * Port precise-wikimedia dh-virtualenv to trusty-wikimedia

  * Use Debian packages for prettytable and babel since they match the
    requirement.
  * There is still no documentation being generated.

 -- Antoine Musso <hashar@free.fr>  Tue, 17 Mar 2015 16:19:11 +0100

zuul (2.0.0-304-g685ca22-wmf1precise1) precise-wikimedia; urgency=low

  * Snapshot from upstream, target is Wikimedia Ubuntu Precise which has some
    updated packages for python modules packages.
  * Adjust debian/gbp.conf to match our repository layout
  * Bump debian/compat from 8 to 9
  * Bump standard from 3.9.3 to 3.9.7

  * Build for python 2.7 so we can get rid of the OrderDict and argparse
    python modules which are only needed for python 2.6.
  * Skip building sphinx doc entirely due to sphinx.programoutput not being
    able to find the shipped commands (zuul, zuul-merger, zuul-cloner)
  * Add dh-virtualenv to bring in additional dependencies not available in
    Wikimedia Ubuntu Precise. Require an unreleased snapshot of dh-virtualenv
    0.9, see:
        https://phabricator.wikimedia.org/T91631
        https://github.com/spotify/dh-virtualenv/issues/78

  * Add init script for the zuul-merger
  * Keep the zuul user on purge and thus delete noop debian/postrm
  * Improve the init scripts to recognize START_DAEMON and do not start
    daemons.

 -- Antoine Musso <hashar@free.fr>  Sat, 07 Mar 2015 21:00:13 +0100

zuul (1.3.0-1) UNRELEASED; urgency=low

  * Initial release (Closes: #705844)

 -- Paul Belanger <paul.belanger@polybeacon.com>  Thu, 31 Oct 2013 16:57:26 +0000<|MERGE_RESOLUTION|>--- conflicted
+++ resolved
@@ -1,15 +1,12 @@
-<<<<<<< HEAD
-zuul (2.1.0-60-g1cc37f7-wmf3trusty) precise-wikimedia; urgency=medium
-=======
-zuul (2.1.0-60-g1cc37f7-wmf4precise1) precise-wikimedia; urgency=critical
+zuul (2.1.0-60-g1cc37f7-wmf4trusty1) trusty-wikimedia; urgency=critical
 
+  * Sync with precise-wikimedia
   * 0008-wmf-pin-python-daemon-2.1.0.patch
     Solves https://phabricator.wikimedia.org/T119741
 
- -- Antoine Musso <hashar@free.fr>  Thu, 26 Nov 2015 23:23:51 +0100
+ -- Antoine Musso <hashar@free.fr>  Mon, 30 Nov 2015 16:54:05 +0100
 
-zuul (2.1.0-60-g1cc37f7-wmf3precise1) precise-wikimedia; urgency=medium
->>>>>>> 832ab0ea
+zuul (2.1.0-60-g1cc37f7-wmf3trusty) trusty-wikimedia; urgency=medium
 
   * Sync with precise-wikimedia
   * 0007-zuul-cloner-recognizes-bare-repos-in-cache-dir.patch
