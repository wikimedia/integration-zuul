<<<<<<< HEAD
zuul (2.1.0-151-g30a433b-wmf4jessie1) jessie-wikimedia; urgency=medium
=======
zuul (2.1.0-391-gbc58ea3-wmf1precise1) precise-wikimedia; urgency=medium

  * New upstream release
  * Rebase patches
  * Remove patches that have been merged upstream:
    - Properly-shutdown-apscheduler-on-reconfigure.patch
    - GerritWatcher-add-poll_timeout.patch
    - Register-connections-when-testing-configuration.patch
  * Split our requirement tweaking patch wmf-soften-requirements.patch in
    new atomic patches.
  * Let us change the Gerrit event delay:
    [12d23bf53] Gerrit trailing delay is now configurable

 -- Antoine Musso <hashar@free.fr>  Fri, 22 Jul 2016 14:46:02 +0200

zuul (2.1.0-151-g30a433b-wmf4precise1) precise-wikimedia; urgency=medium
>>>>>>> dc0c7c19

  * sync with precise-wikimedia
  * Notably include upstream refactoring of connections

 -- Antoine Musso <hashar@free.fr>  Tue, 19 Jul 2016 23:21:18 +0200

zuul (2.1.0-95-g66c8e52-wmf1jessie1) jessie-wikimedia; urgency=medium

  * sync with precise-wikimedia 2.1.0-95 upstream 1cc37f7..66c8e52
  * 0008-wmf-pin-python-daemon-2.1.0 is no more needed.

 -- Antoine Musso <hashar@free.fr>  Wed, 08 Jun 2016 10:49:09 +0200

zuul (2.1.0-60-g1cc37f7-wmf4jessie1) jessie-wikimedia; urgency=critical

  * sync with precise-wikimedia
  * 0008-wmf-pin-python-daemon-2.1.0.patch
    Solves https://phabricator.wikimedia.org/T119741

 -- Antoine Musso <hashar@free.fr>  Mon, 30 Nov 2015 16:58:08 +0100

zuul (2.1.0-60-g1cc37f7-wmf3jessie1) jessie-wikimedia; urgency=medium

  * sync with precise-wikimedia
  * 0007-zuul-cloner-recognizes-bare-repos-in-cache-dir.patch
    upstream version: https://review.openstack.org/#/c/249207/2

 -- Antoine Musso <hashar@free.fr>  Thu, 26 Nov 2015 15:33:27 +0100

zuul (2.1.0-60-g1cc37f7-wmf2jessie1) jessie-wikimedia; urgency=medium

  * Sync with precise-wikimedia (refresh zuul-cloner no-hardlinks patch)

 -- Antoine Musso <hashar@free.fr>  Fri, 13 Nov 2015 14:45:19 +0100

zuul (2.1.0-60-g1cc37f7-wmf2precise1) precise-wikimedia; urgency=medium

  * Refresh patch 0005-Cloner-Implement-cache-no-hardlinks-argument.patch to
    latest upstream version https://review.openstack.org/#/c/117626/11
    Closes https://phabricator.wikimedia.org/T97106

 -- Antoine Musso <hashar@free.fr>  Fri, 13 Nov 2015 14:15:50 +0100

zuul (2.1.0-60-g1cc37f7-wmf1jessie1) jessie-wikimedia; urgency=medium

  * Port to jessie-wikimedia from trusty flavor
  * Add virtualenv to Build-Depends.

 -- Antoine Musso <hashar@free.fr>  Tue, 10 Nov 2015 22:14:01 +0100

zuul (2.1.0-60-g1cc37f7-wmf1trusty1) trusty-wikimedia; urgency=medium

  * Sync with precise-wikimedia
  * Bump upstream from 3ebedde to 1cc37f7
  * Embed python-daemon and python-gear

 -- Antoine Musso <hashar@free.fr>  Mon, 02 Nov 2015 16:50:58 +0100

zuul (2.0.0-304-g685ca22-wmf2trusty1) trusty-wikimedia; urgency=low

  * Sync with precise-wikimedia
  * T97106 zuul-cloner should use hard links when fetching from cache-dir
    Incorporate patch https://review.openstack.org/#/c/117626/4 which makes
    zuul-cloner to use hardlinks from git cache.

 -- Antoine Musso <hashar@free.fr>  Wed, 29 Apr 2015 15:55:37 +0200

zuul (2.0.0-304-g685ca22-wmf1trusty1) trusty-wikimedia; urgency=low

  * Port precise-wikimedia dh-virtualenv to trusty-wikimedia

  * Use Debian packages for prettytable and babel since they match the
    requirement.
  * There is still no documentation being generated.

 -- Antoine Musso <hashar@free.fr>  Tue, 17 Mar 2015 16:19:11 +0100

zuul (2.0.0-304-g685ca22-wmf1precise1) precise-wikimedia; urgency=low

  * Snapshot from upstream, target is Wikimedia Ubuntu Precise which has some
    updated packages for python modules packages.
  * Adjust debian/gbp.conf to match our repository layout
  * Bump debian/compat from 8 to 9
  * Bump standard from 3.9.3 to 3.9.7

  * Build for python 2.7 so we can get rid of the OrderDict and argparse
    python modules which are only needed for python 2.6.
  * Skip building sphinx doc entirely due to sphinx.programoutput not being
    able to find the shipped commands (zuul, zuul-merger, zuul-cloner)
  * Add dh-virtualenv to bring in additional dependencies not available in
    Wikimedia Ubuntu Precise. Require an unreleased snapshot of dh-virtualenv
    0.9, see:
        https://phabricator.wikimedia.org/T91631
        https://github.com/spotify/dh-virtualenv/issues/78

  * Add init script for the zuul-merger
  * Keep the zuul user on purge and thus delete noop debian/postrm
  * Improve the init scripts to recognize START_DAEMON and do not start
    daemons.

 -- Antoine Musso <hashar@free.fr>  Sat, 07 Mar 2015 21:00:13 +0100

zuul (1.3.0-1) UNRELEASED; urgency=low

  * Initial release (Closes: #705844)

 -- Paul Belanger <paul.belanger@polybeacon.com>  Thu, 31 Oct 2013 16:57:26 +0000<|MERGE_RESOLUTION|>--- conflicted
+++ resolved
@@ -1,23 +1,10 @@
-<<<<<<< HEAD
+zuul (2.1.0-391-gbc58ea3-wmf1jessie1) jessie-wikimedia; urgency=medium
+
+  * sync with precise-wikimedia
+
+ -- Antoine Musso <hashar@free.fr>  Thu, 28 Jul 2016 14:00:40 +0200
+
 zuul (2.1.0-151-g30a433b-wmf4jessie1) jessie-wikimedia; urgency=medium
-=======
-zuul (2.1.0-391-gbc58ea3-wmf1precise1) precise-wikimedia; urgency=medium
-
-  * New upstream release
-  * Rebase patches
-  * Remove patches that have been merged upstream:
-    - Properly-shutdown-apscheduler-on-reconfigure.patch
-    - GerritWatcher-add-poll_timeout.patch
-    - Register-connections-when-testing-configuration.patch
-  * Split our requirement tweaking patch wmf-soften-requirements.patch in
-    new atomic patches.
-  * Let us change the Gerrit event delay:
-    [12d23bf53] Gerrit trailing delay is now configurable
-
- -- Antoine Musso <hashar@free.fr>  Fri, 22 Jul 2016 14:46:02 +0200
-
-zuul (2.1.0-151-g30a433b-wmf4precise1) precise-wikimedia; urgency=medium
->>>>>>> dc0c7c19
 
   * sync with precise-wikimedia
   * Notably include upstream refactoring of connections
