--- conflicted
+++ resolved
@@ -1,4 +1,12 @@
-<<<<<<< HEAD
+zuul (2.0.0-304-g685ca22-wmf2trusty1) trusty-wikimedia; urgency=low
+
+  * Sync with precise-wikimedia
+  * T97106 zuul-cloner should use hard links when fetching from cache-dir
+    Incorporate patch https://review.openstack.org/#/c/117626/4 which makes
+    zuul-cloner to use hardlinks from git cache.
+
+ -- Antoine Musso <hashar@free.fr>  Wed, 29 Apr 2015 15:55:37 +0200
+
 zuul (2.0.0-304-g685ca22-wmf1trusty1) trusty-wikimedia; urgency=low
 
   * Port precise-wikimedia dh-virtualenv to trusty-wikimedia
@@ -8,15 +16,6 @@
   * There is still no documentation being generated.
 
  -- Antoine Musso <hashar@free.fr>  Tue, 17 Mar 2015 16:19:11 +0100
-=======
-zuul (2.0.0-304-g685ca22-wmf2precise1) precise-wikimedia; urgency=low
-
-  * T97106 zuul-cloner should use hard links when fetching from cache-dir
-    Incorporate patch https://review.openstack.org/#/c/117626/4 which makes
-    zuul-cloner to use hardlinks from git cache.
-
- -- Antoine Musso <hashar@free.fr>  Wed, 29 Apr 2015 15:42:21 +0200
->>>>>>> 5ca7d256
 
 zuul (2.0.0-304-g685ca22-wmf1precise1) precise-wikimedia; urgency=low
 
