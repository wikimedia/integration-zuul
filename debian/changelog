--- conflicted
+++ resolved
@@ -1,15 +1,11 @@
-<<<<<<< HEAD
-zuul (2.1.0-60-g1cc37f7-wmf4jessie1) jessie-wikimedia; urgency=critical
-=======
-zuul (2.1.0-95-g66c8e52-wmf1precise1) precise-wikimedia; urgency=medium
+zuul (2.1.0-95-g66c8e52-wmf1jessie1) jessie-wikimedia; urgency=medium
 
-  * Slowly catch up with upstream
+  * sync with precise-wikimedia 2.1.0-95 upstream 1cc37f7..66c8e52
   * 0008-wmf-pin-python-daemon-2.1.0 is no more needed.
 
- -- Antoine <hashar@free.fr>  Mon, 30 May 2016 13:55:52 +0200
+ -- Antoine Musso <hashar@free.fr>  Wed, 08 Jun 2016 10:49:09 +0200
 
-zuul (2.1.0-60-g1cc37f7-wmf4precise1) precise-wikimedia; urgency=critical
->>>>>>> 8c250cfd
+zuul (2.1.0-60-g1cc37f7-wmf4jessie1) jessie-wikimedia; urgency=critical
 
   * sync with precise-wikimedia
   * 0008-wmf-pin-python-daemon-2.1.0.patch
