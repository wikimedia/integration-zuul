<<<<<<< HEAD
zuul (2.0.0-304-g685ca22-wmf2trusty1) trusty-wikimedia; urgency=low
=======
zuul (2.1.0-60-g1cc37f7-wmf1precise1) precise-wikimedia; urgency=medium

  * Bump upstream from 3ebedde to 1cc37f7

  * Rebased patches and dropped patches merged upstream
      0002-Merger-ensure_cloned-now-looks-for-.git.patch
      0007-Remove-lockfile-from-requirements.patch

  * Dependencies changes:
    Babel            1.3 -> 2.1.1
    lockfile      0.10.2 -> 0.11.0
    python-daemon  2.0.5 -> 2.0.6
    + gear 0.5.8

 -- Antoine Musso <hashar@free.fr>  Mon, 02 Nov 2015 12:01:46 +0100

zuul (2.0.0-327-g3ebedde-wmf3precise1) precise-wikimedia; urgency=medium

  * 0008-Revert-Fix-passing-labels-to-Gerrit-when-they-are-no
    Makes Zuul to send code-review and verified label votes using the shortcuts
    --verified and --code-review since --label is case sensitive.
   See https://phabricator.wikimedia.org/T106596

 -- Antoine Musso <hashar@free.fr>  Thu, 23 Jul 2015 14:11:53 +0000

zuul (2.0.0-327-g3ebedde-wmf2precise1) precise-wikimedia; urgency=medium

  * 0007-Remove-lockfile-from-requirements.patch
  * python-daemon 2.x shipped via the venv

 -- Antoine Musso <hashar@free.fr>  Tue, 21 Jul 2015 21:27:42 +0200

zuul (2.0.0-327-g3ebedde-wmf1precise1) precise-wikimedia; urgency=low

  * Bump upstream 5984adc..3ebedde
  * python-daemon to >= 2.0.4

 -- Antoine Musso <hashar@free.fr>  Tue, 21 Jul 2015 16:29:03 +0200


zuul (2.0.0-306-g5984adc-wmf1precise1) precise-wikimedia; urgency=low

  * Bump GitPython from 0.3.2.RC1 to 0.3.2.1. Fetched by dh_virtualenv.

 -- Antoine Musso <hashar@free.fr>  Mon, 20 Jul 2015 16:10:02 +0200

zuul (2.0.0-304-g685ca22-wmf2precise1) precise-wikimedia; urgency=low
>>>>>>> 5ceb599e

  * Sync with precise-wikimedia
  * T97106 zuul-cloner should use hard links when fetching from cache-dir
    Incorporate patch https://review.openstack.org/#/c/117626/4 which makes
    zuul-cloner to use hardlinks from git cache.

 -- Antoine Musso <hashar@free.fr>  Wed, 29 Apr 2015 15:55:37 +0200

zuul (2.0.0-304-g685ca22-wmf1trusty1) trusty-wikimedia; urgency=low

  * Port precise-wikimedia dh-virtualenv to trusty-wikimedia

  * Use Debian packages for prettytable and babel since they match the
    requirement.
  * There is still no documentation being generated.

 -- Antoine Musso <hashar@free.fr>  Tue, 17 Mar 2015 16:19:11 +0100

zuul (2.0.0-304-g685ca22-wmf1precise1) precise-wikimedia; urgency=low

  * Snapshot from upstream, target is Wikimedia Ubuntu Precise which has some
    updated packages for python modules packages.
  * Adjust debian/gbp.conf to match our repository layout
  * Bump debian/compat from 8 to 9
  * Bump standard from 3.9.3 to 3.9.7

  * Build for python 2.7 so we can get rid of the OrderDict and argparse
    python modules which are only needed for python 2.6.
  * Skip building sphinx doc entirely due to sphinx.programoutput not being
    able to find the shipped commands (zuul, zuul-merger, zuul-cloner)
  * Add dh-virtualenv to bring in additional dependencies not available in
    Wikimedia Ubuntu Precise. Require an unreleased snapshot of dh-virtualenv
    0.9, see:
        https://phabricator.wikimedia.org/T91631
        https://github.com/spotify/dh-virtualenv/issues/78

  * Add init script for the zuul-merger
  * Keep the zuul user on purge and thus delete noop debian/postrm
  * Improve the init scripts to recognize START_DAEMON and do not start
    daemons.

 -- Antoine Musso <hashar@free.fr>  Sat, 07 Mar 2015 21:00:13 +0100

zuul (1.3.0-1) UNRELEASED; urgency=low

  * Initial release (Closes: #705844)

 -- Paul Belanger <paul.belanger@polybeacon.com>  Thu, 31 Oct 2013 16:57:26 +0000<|MERGE_RESOLUTION|>--- conflicted
+++ resolved
@@ -1,54 +1,12 @@
-<<<<<<< HEAD
+zuul (2.1.0-60-g1cc37f7-wmf1precise1) trusty-wikimedia; urgency=medium
+
+  * Sync with precise-wikimedia
+  * Bump upstream from 3ebedde to 1cc37f7
+  * Embed python-daemon and python-gear
+
+ -- Antoine Musso <hashar@free.fr>  Mon, 02 Nov 2015 16:50:58 +0100
+
 zuul (2.0.0-304-g685ca22-wmf2trusty1) trusty-wikimedia; urgency=low
-=======
-zuul (2.1.0-60-g1cc37f7-wmf1precise1) precise-wikimedia; urgency=medium
-
-  * Bump upstream from 3ebedde to 1cc37f7
-
-  * Rebased patches and dropped patches merged upstream
-      0002-Merger-ensure_cloned-now-looks-for-.git.patch
-      0007-Remove-lockfile-from-requirements.patch
-
-  * Dependencies changes:
-    Babel            1.3 -> 2.1.1
-    lockfile      0.10.2 -> 0.11.0
-    python-daemon  2.0.5 -> 2.0.6
-    + gear 0.5.8
-
- -- Antoine Musso <hashar@free.fr>  Mon, 02 Nov 2015 12:01:46 +0100
-
-zuul (2.0.0-327-g3ebedde-wmf3precise1) precise-wikimedia; urgency=medium
-
-  * 0008-Revert-Fix-passing-labels-to-Gerrit-when-they-are-no
-    Makes Zuul to send code-review and verified label votes using the shortcuts
-    --verified and --code-review since --label is case sensitive.
-   See https://phabricator.wikimedia.org/T106596
-
- -- Antoine Musso <hashar@free.fr>  Thu, 23 Jul 2015 14:11:53 +0000
-
-zuul (2.0.0-327-g3ebedde-wmf2precise1) precise-wikimedia; urgency=medium
-
-  * 0007-Remove-lockfile-from-requirements.patch
-  * python-daemon 2.x shipped via the venv
-
- -- Antoine Musso <hashar@free.fr>  Tue, 21 Jul 2015 21:27:42 +0200
-
-zuul (2.0.0-327-g3ebedde-wmf1precise1) precise-wikimedia; urgency=low
-
-  * Bump upstream 5984adc..3ebedde
-  * python-daemon to >= 2.0.4
-
- -- Antoine Musso <hashar@free.fr>  Tue, 21 Jul 2015 16:29:03 +0200
-
-
-zuul (2.0.0-306-g5984adc-wmf1precise1) precise-wikimedia; urgency=low
-
-  * Bump GitPython from 0.3.2.RC1 to 0.3.2.1. Fetched by dh_virtualenv.
-
- -- Antoine Musso <hashar@free.fr>  Mon, 20 Jul 2015 16:10:02 +0200
-
-zuul (2.0.0-304-g685ca22-wmf2precise1) precise-wikimedia; urgency=low
->>>>>>> 5ceb599e
 
   * Sync with precise-wikimedia
   * T97106 zuul-cloner should use hard links when fetching from cache-dir
