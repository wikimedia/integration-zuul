<<<<<<< HEAD
zuul (2.0.0-304-g685ca22-wmf2trusty1) trusty-wikimedia; urgency=low
=======
zuul (2.0.0-327-g3ebedde-wmf3precise1) precise-wikimedia; urgency=medium

  * 0008-Revert-Fix-passing-labels-to-Gerrit-when-they-are-no
    Makes Zuul to send code-review and verified label votes using the shortcuts
    --verified and --code-review since --label is case sensitive.
   See https://phabricator.wikimedia.org/T106596

 -- Antoine Musso <hashar@free.fr>  Thu, 23 Jul 2015 14:11:53 +0000

zuul (2.0.0-327-g3ebedde-wmf2precise1) precise-wikimedia; urgency=medium

  * 0007-Remove-lockfile-from-requirements.patch
  * python-daemon 2.x shipped via the venv

 -- Antoine Musso <hashar@free.fr>  Tue, 21 Jul 2015 21:27:42 +0200

zuul (2.0.0-327-g3ebedde-wmf1precise1) precise-wikimedia; urgency=low

  * Bump upstream 5984adc..3ebedde
  * python-daemon to >= 2.0.4

 -- Antoine Musso <hashar@free.fr>  Tue, 21 Jul 2015 16:29:03 +0200


zuul (2.0.0-306-g5984adc-wmf1precise1) precise-wikimedia; urgency=low

  * Bump GitPython from 0.3.2.RC1 to 0.3.2.1. Fetched by dh_virtualenv.

 -- Antoine Musso <hashar@free.fr>  Mon, 20 Jul 2015 16:10:02 +0200

zuul (2.0.0-304-g685ca22-wmf2precise1) precise-wikimedia; urgency=low
>>>>>>> 980c4422

  * Sync with precise-wikimedia
  * T97106 zuul-cloner should use hard links when fetching from cache-dir
    Incorporate patch https://review.openstack.org/#/c/117626/4 which makes
    zuul-cloner to use hardlinks from git cache.

 -- Antoine Musso <hashar@free.fr>  Wed, 29 Apr 2015 15:55:37 +0200

zuul (2.0.0-304-g685ca22-wmf1trusty1) trusty-wikimedia; urgency=low

  * Port precise-wikimedia dh-virtualenv to trusty-wikimedia

  * Use Debian packages for prettytable and babel since they match the
    requirement.
  * There is still no documentation being generated.

 -- Antoine Musso <hashar@free.fr>  Tue, 17 Mar 2015 16:19:11 +0100

zuul (2.0.0-304-g685ca22-wmf1precise1) precise-wikimedia; urgency=low

  * Snapshot from upstream, target is Wikimedia Ubuntu Precise which has some
    updated packages for python modules packages.
  * Adjust debian/gbp.conf to match our repository layout
  * Bump debian/compat from 8 to 9
  * Bump standard from 3.9.3 to 3.9.7

  * Build for python 2.7 so we can get rid of the OrderDict and argparse
    python modules which are only needed for python 2.6.
  * Skip building sphinx doc entirely due to sphinx.programoutput not being
    able to find the shipped commands (zuul, zuul-merger, zuul-cloner)
  * Add dh-virtualenv to bring in additional dependencies not available in
    Wikimedia Ubuntu Precise. Require an unreleased snapshot of dh-virtualenv
    0.9, see:
        https://phabricator.wikimedia.org/T91631
        https://github.com/spotify/dh-virtualenv/issues/78

  * Add init script for the zuul-merger
  * Keep the zuul user on purge and thus delete noop debian/postrm
  * Improve the init scripts to recognize START_DAEMON and do not start
    daemons.

 -- Antoine Musso <hashar@free.fr>  Sat, 07 Mar 2015 21:00:13 +0100

zuul (1.3.0-1) UNRELEASED; urgency=low

  * Initial release (Closes: #705844)

 -- Paul Belanger <paul.belanger@polybeacon.com>  Thu, 31 Oct 2013 16:57:26 +0000<|MERGE_RESOLUTION|>--- conflicted
+++ resolved
@@ -1,38 +1,23 @@
-<<<<<<< HEAD
-zuul (2.0.0-304-g685ca22-wmf2trusty1) trusty-wikimedia; urgency=low
-=======
-zuul (2.0.0-327-g3ebedde-wmf3precise1) precise-wikimedia; urgency=medium
+zuul (2.0.0-327-g3ebedde-wmf3trusty1) trusty-wikimedia; urgency=medium
+
+  * Sync up with precise-wikimedia 2.0.0-327-g3ebedde-wmf3precise1
+
+  * Bump GitPython from 0.3.2.RC1 to 0.3.2.1. Fetched by dh_virtualenv.
+
+  * Bump upstream 5984adc..3ebedde
+  * python-daemon to >= 2.0.4
+
+  * 0007-Remove-lockfile-from-requirements.patch
+  * python-daemon 2.x shipped via the venv
 
   * 0008-Revert-Fix-passing-labels-to-Gerrit-when-they-are-no
     Makes Zuul to send code-review and verified label votes using the shortcuts
     --verified and --code-review since --label is case sensitive.
    See https://phabricator.wikimedia.org/T106596
 
- -- Antoine Musso <hashar@free.fr>  Thu, 23 Jul 2015 14:11:53 +0000
+ -- Antoine Musso <hashar@free.fr>  Tue, 28 Jul 2015 21:32:08 +0200
 
-zuul (2.0.0-327-g3ebedde-wmf2precise1) precise-wikimedia; urgency=medium
-
-  * 0007-Remove-lockfile-from-requirements.patch
-  * python-daemon 2.x shipped via the venv
-
- -- Antoine Musso <hashar@free.fr>  Tue, 21 Jul 2015 21:27:42 +0200
-
-zuul (2.0.0-327-g3ebedde-wmf1precise1) precise-wikimedia; urgency=low
-
-  * Bump upstream 5984adc..3ebedde
-  * python-daemon to >= 2.0.4
-
- -- Antoine Musso <hashar@free.fr>  Tue, 21 Jul 2015 16:29:03 +0200
-
-
-zuul (2.0.0-306-g5984adc-wmf1precise1) precise-wikimedia; urgency=low
-
-  * Bump GitPython from 0.3.2.RC1 to 0.3.2.1. Fetched by dh_virtualenv.
-
- -- Antoine Musso <hashar@free.fr>  Mon, 20 Jul 2015 16:10:02 +0200
-
-zuul (2.0.0-304-g685ca22-wmf2precise1) precise-wikimedia; urgency=low
->>>>>>> 980c4422
+zuul (2.0.0-304-g685ca22-wmf2trusty1) trusty-wikimedia; urgency=low
 
   * Sync with precise-wikimedia
   * T97106 zuul-cloner should use hard links when fetching from cache-dir
