<<<<<<< HEAD
zuul (2.1.0-60-g1cc37f7-wmf2jessie1) jessie-wikimedia; urgency=medium

  * Sync with precise-wikimedia (refresh zuul-cloner no-hardlinks patch)

 -- Antoine Musso <hashar@free.fr>  Fri, 13 Nov 2015 14:45:19 +0100
=======
zuul (2.1.0-60-g1cc37f7-wmf3precise1) precise-wikimedia; urgency=medium

  * 0007-zuul-cloner-recognizes-bare-repos-in-cache-dir.patch
    upstream version: https://review.openstack.org/#/c/249207/2

 -- Antoine Musso <hashar@free.fr>  Tue, 24 Nov 2015 16:56:26 +0100
>>>>>>> fa9a598b

zuul (2.1.0-60-g1cc37f7-wmf2precise1) precise-wikimedia; urgency=medium

  * Refresh patch 0005-Cloner-Implement-cache-no-hardlinks-argument.patch to
    latest upstream version https://review.openstack.org/#/c/117626/11
    Closes https://phabricator.wikimedia.org/T97106

 -- Antoine Musso <hashar@free.fr>  Fri, 13 Nov 2015 14:15:50 +0100

zuul (2.1.0-60-g1cc37f7-wmf1jessie1) jessie-wikimedia; urgency=medium

  * Port to jessie-wikimedia from trusty flavor
  * Add virtualenv to Build-Depends.

 -- Antoine Musso <hashar@free.fr>  Tue, 10 Nov 2015 22:14:01 +0100

zuul (2.1.0-60-g1cc37f7-wmf1trusty1) trusty-wikimedia; urgency=medium

  * Sync with precise-wikimedia
  * Bump upstream from 3ebedde to 1cc37f7
  * Embed python-daemon and python-gear

 -- Antoine Musso <hashar@free.fr>  Mon, 02 Nov 2015 16:50:58 +0100

zuul (2.0.0-304-g685ca22-wmf2trusty1) trusty-wikimedia; urgency=low

  * Sync with precise-wikimedia
  * T97106 zuul-cloner should use hard links when fetching from cache-dir
    Incorporate patch https://review.openstack.org/#/c/117626/4 which makes
    zuul-cloner to use hardlinks from git cache.

 -- Antoine Musso <hashar@free.fr>  Wed, 29 Apr 2015 15:55:37 +0200

zuul (2.0.0-304-g685ca22-wmf1trusty1) trusty-wikimedia; urgency=low

  * Port precise-wikimedia dh-virtualenv to trusty-wikimedia

  * Use Debian packages for prettytable and babel since they match the
    requirement.
  * There is still no documentation being generated.

 -- Antoine Musso <hashar@free.fr>  Tue, 17 Mar 2015 16:19:11 +0100

zuul (2.0.0-304-g685ca22-wmf1precise1) precise-wikimedia; urgency=low

  * Snapshot from upstream, target is Wikimedia Ubuntu Precise which has some
    updated packages for python modules packages.
  * Adjust debian/gbp.conf to match our repository layout
  * Bump debian/compat from 8 to 9
  * Bump standard from 3.9.3 to 3.9.7

  * Build for python 2.7 so we can get rid of the OrderDict and argparse
    python modules which are only needed for python 2.6.
  * Skip building sphinx doc entirely due to sphinx.programoutput not being
    able to find the shipped commands (zuul, zuul-merger, zuul-cloner)
  * Add dh-virtualenv to bring in additional dependencies not available in
    Wikimedia Ubuntu Precise. Require an unreleased snapshot of dh-virtualenv
    0.9, see:
        https://phabricator.wikimedia.org/T91631
        https://github.com/spotify/dh-virtualenv/issues/78

  * Add init script for the zuul-merger
  * Keep the zuul user on purge and thus delete noop debian/postrm
  * Improve the init scripts to recognize START_DAEMON and do not start
    daemons.

 -- Antoine Musso <hashar@free.fr>  Sat, 07 Mar 2015 21:00:13 +0100

zuul (1.3.0-1) UNRELEASED; urgency=low

  * Initial release (Closes: #705844)

 -- Paul Belanger <paul.belanger@polybeacon.com>  Thu, 31 Oct 2013 16:57:26 +0000<|MERGE_RESOLUTION|>--- conflicted
+++ resolved
@@ -1,17 +1,16 @@
-<<<<<<< HEAD
+zuul (2.1.0-60-g1cc37f7-wmf3jessie1) jessie-wikimedia; urgency=medium
+
+  * sync with precise-wikimedia
+  * 0007-zuul-cloner-recognizes-bare-repos-in-cache-dir.patch
+    upstream version: https://review.openstack.org/#/c/249207/2
+
+ -- Antoine Musso <hashar@free.fr>  Thu, 26 Nov 2015 15:33:27 +0100
+
 zuul (2.1.0-60-g1cc37f7-wmf2jessie1) jessie-wikimedia; urgency=medium
 
   * Sync with precise-wikimedia (refresh zuul-cloner no-hardlinks patch)
 
  -- Antoine Musso <hashar@free.fr>  Fri, 13 Nov 2015 14:45:19 +0100
-=======
-zuul (2.1.0-60-g1cc37f7-wmf3precise1) precise-wikimedia; urgency=medium
-
-  * 0007-zuul-cloner-recognizes-bare-repos-in-cache-dir.patch
-    upstream version: https://review.openstack.org/#/c/249207/2
-
- -- Antoine Musso <hashar@free.fr>  Tue, 24 Nov 2015 16:56:26 +0100
->>>>>>> fa9a598b
 
 zuul (2.1.0-60-g1cc37f7-wmf2precise1) precise-wikimedia; urgency=medium
 
