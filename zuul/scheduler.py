--- conflicted
+++ resolved
@@ -1503,10 +1503,7 @@
             self.sched.merger.updateRepo(item.change.project.name,
                                          url, build_set,
                                          self.pipeline.precedence)
-<<<<<<< HEAD
-=======
         # merge:merge has been emitted properly:
->>>>>>> cbc7f627
         build_set.merge_state = build_set.PENDING
         return False
 
