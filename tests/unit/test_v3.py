--- conflicted
+++ resolved
@@ -6077,26 +6077,5 @@
             dict(name='ansible-25', result='SUCCESS', changes='1,1'),
             dict(name='ansible-26', result='SUCCESS', changes='1,1'),
             dict(name='ansible-27', result='SUCCESS', changes='1,1'),
-<<<<<<< HEAD
-        ], ordered=False)
-=======
             dict(name='ansible-28', result='SUCCESS', changes='1,1'),
-        ], ordered=False)
-
-
-class TestAraInPath(AnsibleZuulTestCase):
-    tenant_config_file = 'config/ara-in-path/main.yaml'
-
-    def test_ara_in_path(self):
-        """
-        Tests that executables like ara are in the path of the virtualenv.
-        """
-
-        A = self.fake_gerrit.addFakeChange('org/project', 'master', 'A')
-        self.fake_gerrit.addEvent(A.getPatchsetCreatedEvent(1))
-        self.waitUntilSettled()
-
-        self.assertHistory([
-            dict(name='test-ara', result='SUCCESS', changes='1,1'),
-        ])
->>>>>>> 5b311597
+        ], ordered=False)