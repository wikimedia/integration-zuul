--- conflicted
+++ resolved
@@ -22,16 +22,11 @@
 import time
 import yaml
 
-import gear
 import git
 from six.moves import urllib
 import testtools
 
-<<<<<<< HEAD
-import zuul.model
-=======
 import zuul.change_matcher
->>>>>>> cbc7f627
 import zuul.scheduler
 import zuul.rpcclient
 import zuul.reporter.gerrit
@@ -2089,35 +2084,6 @@
         self.assertEqual(self.countJobResults(self.history, 'RUN_ERROR'), 1)
         self.assertEqual(self.countJobResults(self.history, 'SUCCESS'), 3)
 
-    def test_retry_merge_on_gearman_error(self):
-        "Test merge:merge is reenqueued on Gearman server error"
-
-        # Instruct merger to fail with a Gearman error
-        def fake_not_connected_error(*args):
-            raise gear.NoConnectedServersError("Fake no connected Gearman servers")
-        old_submit_job = self.sched.merger.submitJob
-        self.sched.merger.submitJob = fake_not_connected_error
-
-        self.worker.hold_jobs_in_build = True
-
-        A = self.fake_gerrit.addFakeChange('org/project', 'master', 'A')
-        A.addApproval('CRVW', 2)
-        self.fake_gerrit.addEvent(A.addApproval('APRV', 1))
-        self.waitUntilSettled()
-
-        items = self.sched.layout.pipelines['gate'].getAllItems()
-        self.assertEquals(1, len(items))
-        build_sets = items[0].build_sets
-        self.assertEquals(1, len(build_sets))
-        self.assertEquals(zuul.model.BuildSet.NEW, build_sets[0].merge_state,
-                          "BuildSet merge state must be NEW after failling to "
-                          "prepare a ref")
-
-        # Clear the queue
-        self.sched.merger.submitJob = old_submit_job
-        self.worker.hold_jobs_in_build = False
-        self.worker.release()
-
     def test_statsd(self):
         "Test each of the statsd methods used in the scheduler"
         import extras
