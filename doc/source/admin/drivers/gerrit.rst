--- conflicted
+++ resolved
@@ -339,11 +339,7 @@
 
 Here is an example of standard pipelines you may want to define:
 
-<<<<<<< HEAD
 .. literalinclude:: ../examples/pipelines/gerrit-reference-pipelines.yaml
-   :language: yaml
-=======
-.. literalinclude:: ../examples/zuul-config/zuul.d/gerrit-reference-pipelines.yaml
    :language: yaml
 
 Checks Plugin Support (Experimental)
@@ -492,5 +488,4 @@
 repository based on the scheme you provided.
 
 .. The original design doc may be of use during development:
-   https://gerrit-review.googlesource.com/c/gerrit/+/214733
->>>>>>> e78e9482
+   https://gerrit-review.googlesource.com/c/gerrit/+/214733